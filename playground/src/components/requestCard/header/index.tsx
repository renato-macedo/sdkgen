--- conflicted
+++ resolved
@@ -32,19 +32,7 @@
 		return (
 			<>
 				<div className={s.callName}>
-<<<<<<< HEAD
 					<div>
-=======
-					<div>{model.name}</div>
-					<FontAwesomeIcon
-						size="xs"
-						icon={faLink}
-						className={s.hrefIcon}
-					/>
-				</div>
-				<div>
-					{model.status !== "notFetched" ? (
->>>>>>> 6978b89e
 						<FontAwesomeIcon
 							size="xs"
 							icon={faCircle}
@@ -70,7 +58,6 @@
 				<div>
 					<FontAwesomeIcon
 						size="xs"
-						//@ts-ignore
 						icon={faCircle}
 						className={classNames(s.statusCircle, accentColorClass)}
 					/>
@@ -81,23 +68,10 @@
 				<FontAwesomeIcon onClick={onClickBookmark} size="xs" icon={faBookmark} className={classNames(s.bookmarkIcon, model.bookmarked && s.bookmarked)} />
 				<FontAwesomeIcon
 					size="xs"
-<<<<<<< HEAD
-					//@ts-ignore
 					icon={faChevronUp}
 					className={s.icon}
 				/>
 			</div>
-=======
-					icon={faLink}
-					className={s.hrefIcon}
-				/>
-			</div>
-			<FontAwesomeIcon
-				size="xs"
-				icon={faChevronUp}
-				className={s.icon}
-			/>
->>>>>>> 6978b89e
 		</div>
 	);
 }